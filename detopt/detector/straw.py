from typing import Sequence

import math
import numpy as np

from ..utils.encoding import uniform_to_normal, normal_to_uniform
from .common import Detector
from . import straw_detector

__all__ = [
  'StrawDetector'
]

INV_SQRT_2 = math.sqrt(0.5)

NAME2PID = {
    "mu-": 13,   "mu+": -13,
    "e-": 11,    "e+": -11,
    "pi-": -211, "pi+": 211,
    "gamma": 22,
    "proton": 2212, "antiproton": -2212,
    "neutron": 2112, "antineutron": -2112,
    "nu_e": 12, "nu_e_bar": -12,
    "nu_mu": 14, "nu_mu_bar": -14,
}

class StrawDetector(Detector):
  def __init__(
    self,
    event_path: str,
    # Geometry hierarchy
    # Real detector geometry
    station_z: Sequence[float | int] = (2598.0, 2698.0, 3498.0, 3538.0),
    n_views_per_station: int = 4,
    n_layers_per_view: int = 4,
    n_straws_per_layer: int = 200,
    straw_pitch: float = 2.0,
    straw_length: float = 200.0,
    layer_x_offset: float = 1.0,
    view_angles: Sequence[float | int] = (0.0, 0.0798,  -0.0798, 0.0),  # X, U, X', V
    layer_z_gap: float = 1.732,
    view_z_gap: float = 5.0,
    # Physics parameters
    max_B: float=0.5,
    B_z0: float=None, B_sigma: float=None,
    station_z_bounds: tuple[float | int, float | int]=(-5.0, 5.0),
    dt: float=1.0e-2,
    straw_signal_rate=200.0,
    straw_noise_rate=10.0,
    view_angles_bounds=None
  ):
    """
    :param event_path: path to the event file;
    :param max_B: maximal strength of the magnetic field;
    :param L: length parameter of the magnetic field;
    :param origin: the mean point of particles' origin;
    :param station_z_bounds: restrictions on the stations' positions;
    :param dt: time increment for the ODE solver;
    """

    self.max_B = max_B
    self.B_z0 = B_z0
    self.B_sigma = B_sigma

    self.station_z_bounds = station_z_bounds
    self.dt = dt

    # Real detector geometry
    self.station_z = station_z
    self.n_stations = len(station_z)
    self.n_views_per_station = n_views_per_station
    self.n_layers_per_view = n_layers_per_view
    self.n_straws = n_straws_per_layer
    self.straw_pitch = straw_pitch
    self.straw_length = straw_length
    self.layer_x_offset = layer_x_offset
    self.view_angles = view_angles
    self.layer_z_gap = layer_z_gap
    self.view_z_gap = view_z_gap

    self.n_layers = self.n_stations * self.n_views_per_station * self.n_layers_per_view

    # Layer height/width for visualization/hit logic
    self.layer_height = self.straw_pitch * self.n_straws / 2.0  # half-length for +/- y
    self.layer_width = self.straw_length / 2.0  # half-length for +/- x

    flight_distance = station_z_bounds[1] - station_z_bounds[0]

<<<<<<< HEAD
    self.n_t = int(2 * flight_distance / dt)
=======
    self.n_t = int(flight_distance / dt / 30) # cm/ns
>>>>>>> 5dcb007d
    self.straw_signal_rate = straw_signal_rate
    self.straw_noise_rate = straw_noise_rate
    self.view_angle_bounds = view_angles_bounds

  def design_shape(self):
    ### positions + angles + magnetic field strength
    shape = (self.n_stations + self.n_stations * self.n_views_per_station + 1)
    return shape

  def output_shape(self):
    shape = (self.n_stations, self.n_views_per_station * self.n_layers_per_view, self.n_straws)
    return shape

  def target_shape(self):
    ### HNL's position and momentum
    return (3 + 3, )

  def ground_truth_shape(self):
    ### HNL's position and momentum
    return (3 + 3, )

  def encode_design(self, design):
    positions = np.array(design['positions'], dtype=np.float32)
    positions = uniform_to_normal(positions, *self.station_z_bounds)
    angles = np.array(design['view_angles'], dtype=np.float32)
    angles = uniform_to_normal(angles, *self.view_angle_bounds)
    magnetic_strength = np.array(design['magnetic_strength'], dtype=np.float32)
    magnetic_strength = uniform_to_normal(magnetic_strength, 0.0, self.max_B)

    return np.concatenate([positions, angles, magnetic_strength[None]], axis=0)

  def _decode_design(self, encoded_design):
    n = self.n_stations

    positions = normal_to_uniform(encoded_design[..., :n], *self.layer_bounds)
    angles = normal_to_uniform(encoded_design[..., n:-1], *self.angle_bounds)
    magnetic_strength = normal_to_uniform(encoded_design[..., -1], 0.0, self.max_B)

    return dict(
      positions=positions,
      angles=angles,
      magnetic_strength=magnetic_strength
    )

  def decode_design(self, encoded_design):
    decoded = self._decode_design(encoded_design)

    return dict(
      positions=[float(p) for p in decoded['positions']],
      angles=[float(a) for a in decoded['angles']],
      magnetic_strength=float(decoded['magnetic_strength'])
    )

  def get_design(self, design: np.ndarray[tuple[int, int], np.dtype[np.float32]]):
    n, _ = design.shape
    m = self.n_layers

    design_decoded = self._decode_design(design)

    # Real detector geometry calculation
    layer_positions = []
    layer_angles = []
    layer_x_offsets = []
    for s, station_z in enumerate(self.station_z):
        for v in range(self.n_views_per_station):
            view_angle = self.view_angles[v]
            view_z = station_z + v * self.view_z_gap
            for l in range(self.n_layers_per_view):
                layer_z = view_z + l * self.layer_z_gap
                x_offset = l * self.layer_x_offset
                layer_positions.append(layer_z)
                layer_angles.append(view_angle)
                layer_x_offsets.append(x_offset)
    # Repeat for batch dimension
    layers = np.array(layer_positions, dtype=np.float32)[None, :].repeat(n, axis=0)
    angles = np.array(layer_angles, dtype=np.float32)[None, :].repeat(n, axis=0)
    widths = self.layer_width + np.zeros(shape=(n, m), dtype=np.float32)
    heights = self.layer_height + np.zeros(shape=(n, m), dtype=np.float32)
    # Optionally: x_offsets = np.array(layer_x_offsets, dtype=np.float32)[None, :].repeat(n, axis=0)
    # ... Bs, Ls as before ...
    # Return arrays as before

    Bs = design_decoded['magnetic_strength']
    assert np.all(np.isfinite(Bs)), f'NaN decoding B, {Bs}'
    Ls = self.L + np.zeros(shape=(n,), dtype=np.float32)

    return layers, angles, widths, heights, Bs, Ls

  def sample(self, seed: int, design:  np.ndarray):
    ### the first two particles reserve for signal
    ### the rest is sampled as noise
    rng = np.random.default_rng(seed)

    n, _ = design.shape
    m = 2

    layers, angles, widths, heights, Bs, Ls = self.get_design(design)

    masses = np.ones(shape=(n, m, ), dtype=np.float32)
    charges = (2 * rng.binomial(n=1, p=0.5, size=(n, m)) - 1).astype(np.float32)

    # initial_positions = np.ndarray(shape=(n, m, 3), dtype=np.float32)
    # initial_momentum = np.ndarray(shape=(n, m, 3), dtype=np.float32)

    noise_positions = self.noise_origin_sigma * rng.normal(size=(n, m, 3)) + self.noise_origin
    signal_positions = self.origin_sigma * rng.normal(size=(n, 3)) + self.origin
    ### the total momentum would be ~ N(m, sigma^2)
    initial_momentum = INV_SQRT_2 * self.momentum_sigma * rng.normal(size=(n, m, 3)) + 0.5 * self.momentum

    signal = rng.binomial(n=1, p=0.5, size=(n,)).astype(dtype=np.float32)

    initial_positions = signal[:, None, None] * signal_positions[:, None, :] + (1 - signal)[:, None, None] * noise_positions
    initial_positions = initial_positions.astype(np.float32)
    initial_momentum = initial_momentum.astype(np.float32)

    # initial_positions[:, 2:, :] = included[:, :, None] * noise_positions[:, 2:]
    # initial_momentum[:, 2:, :] = included[:, :, None] * noise_momentum[:, 2:]
    #
    # initial_positions[:, :2, :] = signal[:, None, None] * signal_positions[:, None, :] + \
    #                               (1 - signal)[:, None, None] * noise_positions[:, :2, :]
    # # initial_momentum[:, :2, :] = signal[:, None, None] * signal_momentum + \
    # #                              (1 - signal)[:, None, None] * noise_momentum[:, :2, :]
    # initial_momentum[:, :2, :] = signal_momentum
    charges[:, 0] = -charges[:, 1]

    momentum_norm_sqr = np.sum(np.square(initial_momentum), axis=-1)
    initial_velocities = initial_momentum / np.sqrt(np.square(masses) + momentum_norm_sqr)[..., None]

    trajectories = np.zeros(shape=(n, m, self.n_t, 3), dtype=np.float32)
    response = np.zeros(shape=(n, m, self.n_layers, self.n_straws), dtype=np.float32)

    # Magnetic field parameters for the batch
    if self.B_z0 is not None:
        z0_arr = np.full((n,), self.B_z0, dtype=np.float32)
    else:
        z0_arr = np.mean(layers, axis=1).astype(np.float32)
    if self.B_sigma is not None:
        B_sigma_arr = np.full((n,), self.B_sigma, dtype=np.float32)
    else:
        B_sigma_arr = Ls.astype(np.float32)

    # Allocate edep array for energy deposit (MeV) per straw crossing
    edep = np.zeros_like(response, dtype=np.float32)
    r_mm = np.zeros_like(response, dtype=np.float32)

    straw_detector.solve(
      initial_positions,  initial_momentum,
      masses, charges, Bs, Ls,
      z0_arr, B_sigma_arr,
      self.n_t, self.dt, layers, widths, heights,
      angles, trajectories, response, edep, r_mm
    )

    # Example: Use edep for waveform modeling (per straw crossing)
    from .straw_signal import straw_response
    waveforms = {}  # {(event, particle, layer, straw): (t, s)}
    for event in range(edep.shape[0]):
        for particle in range(edep.shape[1]):
            for layer in range(edep.shape[2]):
                for straw in range(edep.shape[3]):
                    Edep_mev = edep[event, particle, layer, straw]
                    r_mm_val = r_mm[event, particle, layer, straw]
                    if Edep_mev > 0:
                        t0 = 0.0    # or compute from simulation
                        t, s = straw_response(Edep_mev, r_mm_val, t0)
                        waveforms[(event, particle, layer, straw)] = (t, s)

    combined_response = np.sum(response, axis=1) * self.straw_signal_rate + self.straw_noise_rate
    measurements = rng.poisson(combined_response, size=combined_response.shape) / (self.straw_signal_rate + self.straw_noise_rate)

    # measurements = np.where(np.sum(response, axis=1) > 0.5, 1.0, 0.0)
    print( 'ip',initial_positions, 'iv',initial_velocities,
    'm',masses,'c',  charges,  'b',Bs, Ls,
    self.n_t, self.dt, layers, widths, heights,
    angles, trajectories, response,sep='\n')

    return masses, charges, initial_positions, initial_momentum, trajectories, measurements, signal




  def encode_ground_truth(self, masses, charges, initial_positions, initial_momentum):
    n, *_ = initial_positions.shape
    normalized_positions = (initial_positions - self.origin) / self.origin_sigma
    normalized_positions = np.reshape(normalized_positions, shape=(n, -1))
    normalized_momenta = np.reshape(initial_momentum, shape=(n, -1))
    ground_truth = np.concatenate([charges, normalized_positions, normalized_momenta], axis=-1)
    return ground_truth

  def simulate_from_root(self, rootfile, tree_name="Events", px_name="px", py_name="py", pz_name="pz",
                        x_name="x", y_name="y", z_name="z", pid_name="pid", batch_size=None, design=None):
    """
    Load particle properties from a ROOT file and run the detector simulation.

    Args:
        rootfile: Path to the ROOT file.
        tree_name: Name of the TTree.
        px_name, py_name, pz_name: Branch names for momentum.
        x_name, y_name, z_name: Branch names for position.
        pid_name: Branch name for particle ID.
        batch_size: Number of events to process at once (None = all).
        design: Detector design/configuration (if None, use default).

    Returns:
        Output of the detector simulation (trajectories, response, etc.)
    """
    if uproot is None:
        raise ImportError("uproot is required to read ROOT files. Please install with `pip install uproot awkward`.")

    n_viz = 80
    with uproot.open(rootfile) as file:
        """
        By default, in FairShip prescription
        Particle's momenta are in GeV, so the coefficient 1e3 added -> MASSES IN MEV
        Positions are in cm
        """
        tree = file[tree_name]
        px = tree[px_name].array(library="np")[:n_viz] * 1e3
        py = tree[py_name].array(library="np")[:n_viz] * 1e3
        pz = tree[pz_name].array(library="np")[:n_viz] * 1e3
        x = tree[x_name].array(library="np")[:n_viz]
        y = tree[y_name].array(library="np")[:n_viz]
        z = tree[z_name].array(library="np")[:n_viz]
        pid = tree[pid_name].array(library="np")[:n_viz]

    # Treat all loaded particles as a single event with n_particles
    n_particles = px.shape[0]
    n_events = 1

    # initial positions in CM
    # Masses, energies, momenta - in MeV

    initial_positions = np.stack([x, y, z], axis=-1).reshape((1, n_particles, 3)).astype(np.float32)
    initial_momentum = np.stack([px, py, pz], axis=-1).reshape((1, n_particles, 3)).astype(np.float32)
    masses = np.ones((1, n_particles), dtype=np.float32)

    def pid_to_charge(pid: int) -> float:
        CHARGE = {
            11: -1.0,  -11: +1.0,    # e-, e+
            13: -1.0,  -13: +1.0,    # mu-, mu+
            211: +1.0, -211: -1.0,   # pi+, pi-
            2212: +1.0, -2212: -1.0, # p, pbar
            2112: 0.0, -2112: 0.0,   # n, nbar
            22: 0.0,                 # gamma
            12: 0.0,  -12: 0.0,      # nu_e, anti
            14: 0.0,  -14: 0.0,      # nu_mu, anti
        }
        return CHARGE.get(pid, 0.0)

    # --- Rest masses in MeV (use abs(pid) for particle/antiparticle) ---
    def pid_to_mass_MeV(pid: int) -> float:
        MASS = {
            11: 0.510999,   # e±
            13: 105.6583755,  # mu±
            211: 139.57039,   # pi±
            2212: 938.2720813,# proton/antiproton
            2112: 939.5654133,# neutron/antineutron
            22: 0.0,           # gamma
            12: 0.0,  # ν_e (set ~0 for toy; tiny real mass irrelevant here)
            14: 0.0,  # ν_μ
        }
        return MASS.get(abs(pid), 0.0)

    # --- Example: build pid / mass / charge arrays for your particles ---
    # Suppose you already have a (1, n_particles) array of pids:
    # pids = np.array([[211, -211, 13, -13, 11, -11, 2212, 2112, 22, 12, -12, 14, -14]], dtype=np.int32)

    def build_masses_and_charges(pids: np.ndarray):
        pid_vec = np.vectorize  # convenience
        masses = pid_vec(pid_to_mass_MeV)(pids).astype(np.float32)   # shape (1, n_particles)
        charges = pid_vec(pid_to_charge)(pids).astype(np.float32)    # shape (1, n_particles)
        if masses.ndim == 1:
                masses = masses.reshape((1, -1))
                charges = charges.reshape((1, -1))
        return masses, charges

    masses, charges = build_masses_and_charges(pid)
    print("masses shape:", masses.shape, "dtype:", masses.dtype)
    print("charges shape:", charges.shape, "dtype:", charges.dtype)

<<<<<<< HEAD
    # # Print particle names using PDG codes
    # PDG_NAMES = {
    #     11: "e-", -11: "e+",
    #     13: "mu-", -13: "mu+",
    #     211: "pi+", -211: "pi-",
    #     2212: "proton", -2212: "antiproton",
    #     2112: "neutron", -2112: "antineutron",
    #     22: "gamma",
    #     12: "nu_e", -12: "nu_e_bar",
    #     14: "nu_mu", -14: "nu_mu_bar",
    # }
    # print("Particle names by event/particle:")
    # print(pid.shape)

    # for part_idx in range(pid.shape[0]):
    #     pdg = int(pid[part_idx])
    #     name = PDG_NAMES.get(pdg, f"PDG {pdg}")
    #     print(f"Particle {part_idx}: {name}")

    # momentum_norm_sqr = np.sum(np.square(initial_momentum), axis=-1)
    # initial_velocities = initial_momentum / np.sqrt(np.square(masses) + momentum_norm_sqr)[..., None]
=======
>>>>>>> 5dcb007d

    if design is None:
        # Use a default design (single batch)
        design = np.zeros((1, self.design_dim()), dtype=np.float32)
    layers, angles, widths, heights, Bs, Ls = self.get_design(design)


    # Allocate output arrays
    trajectories = np.zeros((n_events, n_particles, self.n_t, 3), dtype=np.float32)
    response = np.zeros((n_events, n_particles, self.n_layers, self.n_straws), dtype=np.float32)

    print("response shape:", response.shape, "dtype:", response.dtype)
    print("trajectories shape:", trajectories.shape, "dtype:", trajectories.dtype)
    print("initial_positions shape:", initial_positions.shape, "dtype:", initial_positions.dtype)

    # Call the C extension directly
    from . import straw_detector

    # Magnetic field parameters for the batch
    if self.B_z0 is not None:
        z0_arr = np.full((n_events,), self.B_z0, dtype=np.float32)
    else:
        z0_arr = np.mean(layers, axis=1).astype(np.float32)

    if self.B_sigma is not None:
        B_sigma_arr = np.full((n_events,), self.B_sigma, dtype=np.float32)
    else:
        B_sigma_arr = Ls.astype(np.float32)


    edep = np.zeros_like(response, dtype=np.float32)
    r_mm = np.zeros_like(response, dtype=np.float32)
    t0_arr = np.zeros_like(response, dtype=np.float32)
    hit_pos = np.zeros(response.shape + (3,), dtype=np.float32)

    straw_detector.solve(
      initial_positions, initial_momentum, masses, charges, Bs, Ls,
      z0_arr, B_sigma_arr,
      self.n_t, self.dt, layers, widths, heights, angles,
      trajectories, response, edep, r_mm, t0_arr, hit_pos
    )

<<<<<<< HEAD
    # Example: Use edep, r_mm, t0 for waveform modeling (per straw crossing)
=======



    # Use edep, r_mm, t0 for waveform modeling (per straw crossing)
>>>>>>> 5dcb007d
    from .straw_signal import straw_response
    waveforms = {}  # {(event, particle, layer, straw): (t, s)}
    for event in range(edep.shape[0]):
        for particle in range(edep.shape[1]):
            for layer in range(edep.shape[2]):
                if particle == 2: print(np.sum(edep[event, particle, layer,:]))
                for straw in range(edep.shape[3]):
                    Edep_mev = edep[event, particle, layer, straw]
                    r_mm_val = r_mm[event, particle, layer, straw]
                    t0 = t0_arr[event, particle, layer, straw]
                    if Edep_mev > 0:
                        if particle == 2: print(layer, Edep_mev, r_mm_val)
                        t, s = straw_response(Edep_mev, r_mm_val, t0)
                        if particle == 2: print(np.max(s))
                        waveforms[(event, particle, layer, straw)] = (t, s)

    print("edep shape:", edep.shape, "dtype:", edep.dtype)
    signal = np.ones((n_events,), dtype=np.float32)

    # --- FairShip-style TDC calculation using real geometry ---

    from detopt.detector.straw_signal import fairship_fdigi

    def get_straw_endpoints(layer, straw, layers, angles, widths, heights, n_straws):
        l_z = layers[layer]
        angle = angles[layer]
        w = widths[layer]
        h = heights[layer]
        r = h / n_straws
        y_local = 2 * r * straw - h + r
        # Endpoints in local coordinates
        p0_local = np.array([-w, y_local, l_z])
        p1_local = np.array([ w, y_local, l_z])
        # Rotation matrix
        A = np.array([
            [np.cos(angle), np.sin(angle), 0],
            [-np.sin(angle), np.cos(angle), 0],
            [0, 0, 1],
        ])
        p0 = np.dot(p0_local, A)
        p1 = np.dot(p1_local, A)
        return p0, p1  # in cm

    n_straws = widths.shape[1] if len(widths.shape) > 1 else widths.shape[0]
    fdigi_times = {}
    for key in waveforms:
        event, particle, layer, straw = key
        hit_xyz = hit_pos[event, particle, layer, straw]  # (x, y, z) in cm
        # Get endpoints for this straw
        p0, p1 = get_straw_endpoints(layer, straw, layers[0], angles[0], widths[0], heights[0], n_straws)
        # Project hit onto wire
        wire_vec = p1 - p0
        wire_len = np.linalg.norm(wire_vec)
        wire_dir = wire_vec / wire_len if wire_len > 0 else np.zeros(3)
        proj = np.dot(hit_xyz - p0, wire_dir)
        x_hit = proj  # position along the wire from start (in cm)
        x_readout = wire_len  # readout at p1
        fdigi = fairship_fdigi(
            t0_event=0.0,
            t_MC=t0_arr[event, particle, layer, straw],
            r_mm=r_mm[event, particle, layer, straw],
            x_hit=x_hit,
            x_readout=x_readout,
            sigma_spatial=0.012,   # mm
            v_drift=0.0033,         # mm/ns
            c=29.9792             # cm/ns
        )
        fdigi_times[key] = fdigi

    return masses, charges, initial_positions, initial_momentum, trajectories, response, signal, waveforms, t0_arr, r_mm, fdigi_times

  def __call__(self, seed: int, configurations: np.ndarray):
    masses, charges, initial_positions, initial_momentum, _, measurements, signal = self.sample(seed, configurations)
    ground_truth = self.encode_ground_truth(masses, charges, initial_positions, initial_momentum)
    return ground_truth, measurements, signal

  def loss(self, target, predicted):
    import optax
    return optax.sigmoid_binary_cross_entropy(predicted, target)

  def metric(self, target, predicted):
    return (target > 0.5) == (predicted > 0.0)<|MERGE_RESOLUTION|>--- conflicted
+++ resolved
@@ -2,6 +2,15 @@
 
 import math
 import numpy as np
+import subprocess
+import os
+# import ROOT
+
+# For reading ROOT files
+try:
+    import uproot
+except ImportError:
+    uproot = None
 
 from ..utils.encoding import uniform_to_normal, normal_to_uniform
 from .common import Detector
@@ -84,13 +93,19 @@
     self.layer_height = self.straw_pitch * self.n_straws / 2.0  # half-length for +/- y
     self.layer_width = self.straw_length / 2.0  # half-length for +/- x
 
-    flight_distance = station_z_bounds[1] - station_z_bounds[0]
-
-<<<<<<< HEAD
-    self.n_t = int(2 * flight_distance / dt)
-=======
+    # Angle bounds: use legacy if provided, else default
+    if angles_bounds is not None:
+        self.angle_bounds = angles_bounds
+    else:
+        self.angle_bounds = (-0.1, 0.1)
+
+    assert max_particles > 1, 'signal events produce at least 2 particles'
+    self.max_particles = max_particles
+    assert self.max_particles == 2, 'this is temporary'
+
+    flight_distance = layer_bounds[1] - layer_bounds[0]
+
     self.n_t = int(flight_distance / dt / 30) # cm/ns
->>>>>>> 5dcb007d
     self.straw_signal_rate = straw_signal_rate
     self.straw_noise_rate = straw_noise_rate
     self.view_angle_bounds = view_angles_bounds
@@ -371,31 +386,6 @@
     print("masses shape:", masses.shape, "dtype:", masses.dtype)
     print("charges shape:", charges.shape, "dtype:", charges.dtype)
 
-<<<<<<< HEAD
-    # # Print particle names using PDG codes
-    # PDG_NAMES = {
-    #     11: "e-", -11: "e+",
-    #     13: "mu-", -13: "mu+",
-    #     211: "pi+", -211: "pi-",
-    #     2212: "proton", -2212: "antiproton",
-    #     2112: "neutron", -2112: "antineutron",
-    #     22: "gamma",
-    #     12: "nu_e", -12: "nu_e_bar",
-    #     14: "nu_mu", -14: "nu_mu_bar",
-    # }
-    # print("Particle names by event/particle:")
-    # print(pid.shape)
-
-    # for part_idx in range(pid.shape[0]):
-    #     pdg = int(pid[part_idx])
-    #     name = PDG_NAMES.get(pdg, f"PDG {pdg}")
-    #     print(f"Particle {part_idx}: {name}")
-
-    # momentum_norm_sqr = np.sum(np.square(initial_momentum), axis=-1)
-    # initial_velocities = initial_momentum / np.sqrt(np.square(masses) + momentum_norm_sqr)[..., None]
-=======
->>>>>>> 5dcb007d
-
     if design is None:
         # Use a default design (single batch)
         design = np.zeros((1, self.design_dim()), dtype=np.float32)
@@ -423,7 +413,6 @@
         B_sigma_arr = np.full((n_events,), self.B_sigma, dtype=np.float32)
     else:
         B_sigma_arr = Ls.astype(np.float32)
-
 
     edep = np.zeros_like(response, dtype=np.float32)
     r_mm = np.zeros_like(response, dtype=np.float32)
@@ -437,14 +426,7 @@
       trajectories, response, edep, r_mm, t0_arr, hit_pos
     )
 
-<<<<<<< HEAD
-    # Example: Use edep, r_mm, t0 for waveform modeling (per straw crossing)
-=======
-
-
-
     # Use edep, r_mm, t0 for waveform modeling (per straw crossing)
->>>>>>> 5dcb007d
     from .straw_signal import straw_response
     waveforms = {}  # {(event, particle, layer, straw): (t, s)}
     for event in range(edep.shape[0]):
